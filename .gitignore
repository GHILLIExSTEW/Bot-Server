# Byte-compiled / optimized / DLL files
__pycache__/
*.py[codz]
*$py.class

# C extensions
*.so

<<<<<<< HEAD
# StaticFiles
=======
#StaticFiles
>>>>>>> 286c772b
StaticFiles/

# Distribution / packaging
.Python
build/
develop-eggs/
dist/
downloads/
eggs/
.eggs/
lib/
lib64/
parts/
sdist/
var/
wheels/
share/python-wheels/
*.egg-info/
.installed.cfg
*.egg
MANIFEST

# PyInstaller
#  Usually these files are written by a python script from a template
#  before PyInstaller builds the exe, so as to inject date/other infos into it.
*.manifest
*.spec

# Installer logs
pip-log.txt
pip-delete-this-directory.txt

# Unit test / coverage reports
htmlcov/
.tox/
.nox/
.coverage
.coverage.*
.cache
nosetests.xml
coverage.xml
*.cover
*.py.cover
.hypothesis/
.pytest_cache/
cover/

# Translations
*.mo
*.pot

# Django stuff:
*.log
local_settings.py
db.sqlite3
db.sqlite3-journal

# Flask stuff:
instance/
.webassets-cache

# Scrapy stuff:
.scrapy

# Sphinx documentation
docs/_build/

# PyBuilder
.pybuilder/
target/

# Jupyter Notebook
.ipynb_checkpoints

# IPython
profile_default/
ipython_config.py

# pyenv
#   For a library or package, you might want to ignore these files since the code is
#   intended to run in multiple environments; otherwise, check them in:
# .python-version

# pipenv
#   According to pypa/pipenv#598, it is recommended to include Pipfile.lock in version control.
#   However, in case of collaboration, if having platform-specific dependencies or dependencies
#   having no cross-platform support, pipenv may install dependencies that don't work, or not
#   install all needed dependencies.
#Pipfile.lock

# UV
#   Similar to Pipfile.lock, it is generally recommended to include uv.lock in version control.
#   This is especially recommended for binary packages to ensure reproducibility, and is more
#   commonly ignored for libraries.
#uv.lock

# poetry
#   Similar to Pipfile.lock, it is generally recommended to include poetry.lock in version control.
#   This is especially recommended for binary packages to ensure reproducibility, and is more
#   commonly ignored for libraries.
#   https://python-poetry.org/docs/basic-usage/#commit-your-poetrylock-file-to-version-control
#poetry.lock
#poetry.toml

# pdm
#   Similar to Pipfile.lock, it is generally recommended to include pdm.lock in version control.
#   pdm recommends including project-wide configuration in pdm.toml, but excluding .pdm-python.
#   https://pdm-project.org/en/latest/usage/project/#working-with-version-control
#pdm.lock
#pdm.toml
.pdm-python
.pdm-build/

# pixi
#   Similar to Pipfile.lock, it is generally recommended to include pixi.lock in version control.
#pixi.lock
#   Pixi creates a virtual environment in the .pixi directory, just like venv module creates one
#   in the .venv directory. It is recommended not to include this directory in version control.
.pixi

# PEP 582; used by e.g. github.com/David-OConnor/pyflow and github.com/pdm-project/pdm
__pypackages__/

# Celery stuff
celerybeat-schedule
celerybeat.pid

# SageMath parsed files
*.sage.py

# Environments
.env
.envrc
.venv
env/
venv/
ENV/
env.bak/
venv.bak/

# Spyder project settings
.spyderproject
.spyproject

# Rope project settings
.ropeproject

# mkdocs documentation
/site

# mypy
.mypy_cache/
.dmypy.json
dmypy.json

# Pyre type checker
.pyre/

# pytype static type analyzer
.pytype/

# Cython debug symbols
cython_debug/

# PyCharm
#  JetBrains specific template is maintained in a separate JetBrains.gitignore that can
#  be found at https://github.com/github/gitignore/blob/main/Global/JetBrains.gitignore
#  and can be added to the global gitignore or merged into this file.  For a more nuclear
#  option (not recommended) you can uncomment the following to ignore the entire idea folder.
#.idea/

# Abstra
# Abstra is an AI-powered process automation framework.
# Ignore directories containing user credentials, local state, and settings.
# Learn more at https://abstra.io/docs
.abstra/

# Visual Studio Code
#  Visual Studio Code specific template is maintained in a separate VisualStudioCode.gitignore 
#  that can be found at https://github.com/github/gitignore/blob/main/Global/VisualStudioCode.gitignore
#  and can be added to the global gitignore or merged into this file. However, if you prefer, 
#  you could uncomment the following to ignore the entire vscode folder
# .vscode/

# Ruff stuff:
.ruff_cache/

# PyPI configuration file
.pypirc

# Cursor
#  Cursor is an AI-powered code editor. `.cursorignore` specifies files/directories to
#  exclude from AI features like autocomplete and code analysis. Recommended for sensitive data
#  refer to https://docs.cursor.com/context/ignore-files
.cursorignore
.cursorindexingignore

# Marimo
marimo/_static/
marimo/_lsp/
__marimo__/<|MERGE_RESOLUTION|>--- conflicted
+++ resolved
@@ -5,13 +5,6 @@
 
 # C extensions
 *.so
-
-<<<<<<< HEAD
-# StaticFiles
-=======
-#StaticFiles
->>>>>>> 286c772b
-StaticFiles/
 
 # Distribution / packaging
 .Python
